--- conflicted
+++ resolved
@@ -133,10 +133,5 @@
     S = decodeint(s[b // 8 : b // 4])
     h = Hint(encodepoint(R) + pk + m)
     if scalarmult(B, S) != edwards(R, scalarmult(A, h)):
-<<<<<<< HEAD
-        raise Exception("signature does not pass verification")
-=======
-        # raise Exception("signature does not pass verification")
         return False
->>>>>>> 323de70c
     return True